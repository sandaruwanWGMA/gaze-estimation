<<<<<<< HEAD
# Gaze Estimation with Deep Learning
=======
## Gaze Estimation Based on Deep Learning
>>>>>>> d6c3e1a3

This project trains a deep learning model to predict eye region landmarks and direction of gaze. 
It is implemented with pytorch. 

### Result

[![Watch the video](ge_screenshot.png)](https://drive.google.com/open?id=1I0RLnd8QnFNU65Ov29B-tx_lc0GedSSB)



The overall method is summarized in the following figure.
![alt text](fig1.png "Logo Title Text 1")
<|MERGE_RESOLUTION|>--- conflicted
+++ resolved
@@ -1,17 +1,12 @@
-<<<<<<< HEAD
 # Gaze Estimation with Deep Learning
-=======
-## Gaze Estimation Based on Deep Learning
->>>>>>> d6c3e1a3
 
 This project trains a deep learning model to predict eye region landmarks and direction of gaze. 
 It is implemented with pytorch. 
 
-### Result
+### Results
 
 [![Watch the video](ge_screenshot.png)](https://drive.google.com/open?id=1I0RLnd8QnFNU65Ov29B-tx_lc0GedSSB)
 
 
-
 The overall method is summarized in the following figure.
 ![alt text](fig1.png "Logo Title Text 1")
